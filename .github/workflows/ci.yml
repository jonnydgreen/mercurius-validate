--- conflicted
+++ resolved
@@ -12,11 +12,7 @@
     steps:
       - uses: actions/checkout@v2
       - name: Use Node.js ${{ matrix.node-version }}
-<<<<<<< HEAD
         uses: actions/setup-node@v2
-=======
-        uses: actions/setup-node@v2.5.0
->>>>>>> 6ec54cd9
         with:
           node-version: ${{ matrix.node-version }}
       - name: Install Dependencies
